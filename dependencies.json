{
<<<<<<< HEAD
  "comment": "# capacitor-lab-basics 1.0.0-dev.20-io Wed May 18 2016 12:16:55 GMT-0600 (MDT)",
=======
  "comment": "# capacitor-lab-basics 1.0.0-dev.21 Wed May 18 2016 12:50:45 GMT-0600 (MDT)",
>>>>>>> 33c51643
  "assert": {
    "sha": "7d27130a4d27da15aa7f8a21bbfb9245288c1b44",
    "branch": "master"
  },
  "axon": {
    "sha": "9bf8f88c0496820bccff4a7fe5da00fdeeb851a4",
    "branch": "master"
  },
  "brand": {
    "sha": "bb1cfcc63c3d007d800ede089994d8705db6d47b",
    "branch": "master"
  },
  "capacitor-lab-basics": {
<<<<<<< HEAD
    "sha": "ac7591704ac9bb5d6361fe65590c33b4f0456363",
    "branch": "master"
  },
  "chipper": {
    "sha": "2413d31037a2f6cf72b019e770ca91a2205c1dc1",
    "branch": "master"
=======
    "sha": "a04b97299478a1a86cfd4ae1ac7c4888a071edd8",
    "branch": "phetio-require-2"
  },
  "chipper": {
    "sha": "947bc315bee3763ee785315892601811a9708cfe",
    "branch": "phet-io-require-2"
>>>>>>> 33c51643
  },
  "dot": {
    "sha": "04efe0bcba227b3a0a75a734313fc0d92469aa8d",
    "branch": "master"
  },
  "joist": {
<<<<<<< HEAD
    "sha": "3931eb7696b29a1697219826728325b403ac72f6",
    "branch": "master"
=======
    "sha": "ad3b2559783ba35096be4a86eeff24d829670feb",
    "branch": "phet-io-require-2"
>>>>>>> 33c51643
  },
  "kite": {
    "sha": "dce9765e6fcb535970ef17c1a1bcb8db95599b08",
    "branch": "master"
  },
  "phet-core": {
    "sha": "c48bf32035dc5a4ed092ad611012fcbdeb5c6351",
    "branch": "master"
  },
  "phetcommon": {
    "sha": "eab7fb7f41ae9bd31935d2ee95f84e7546a9253f",
    "branch": "master"
  },
  "scenery": {
    "sha": "204093556dd415cb4a2796e1374dccdd04b4bcaa",
    "branch": "master"
  },
  "scenery-phet": {
    "sha": "b77dc7e1d530bccd543541766f01534d87683d70",
    "branch": "master"
  },
  "sherpa": {
    "sha": "e1b3c84b4f51328893008890fc462c32b8ec9278",
    "branch": "master"
  },
  "sun": {
    "sha": "6f66368fd9cee088af7e481377ed91dbf2ba82dc",
    "branch": "master"
  },
  "tandem": {
<<<<<<< HEAD
    "sha": "29f642332a94dbabc1802cdbee2dbb6481a7614f",
    "branch": "master"
=======
    "sha": "0e40c775bba846e5c9f5003d79c0a5d095671759",
    "branch": "phet-io-require-2"
>>>>>>> 33c51643
  },
  "twixt": {
    "sha": "53b31872ff34d68a49dd4d30ea934bdcd362556e",
    "branch": "master"
  }
}<|MERGE_RESOLUTION|>--- conflicted
+++ resolved
@@ -1,9 +1,5 @@
 {
-<<<<<<< HEAD
-  "comment": "# capacitor-lab-basics 1.0.0-dev.20-io Wed May 18 2016 12:16:55 GMT-0600 (MDT)",
-=======
   "comment": "# capacitor-lab-basics 1.0.0-dev.21 Wed May 18 2016 12:50:45 GMT-0600 (MDT)",
->>>>>>> 33c51643
   "assert": {
     "sha": "7d27130a4d27da15aa7f8a21bbfb9245288c1b44",
     "branch": "master"
@@ -17,34 +13,20 @@
     "branch": "master"
   },
   "capacitor-lab-basics": {
-<<<<<<< HEAD
-    "sha": "ac7591704ac9bb5d6361fe65590c33b4f0456363",
-    "branch": "master"
-  },
-  "chipper": {
-    "sha": "2413d31037a2f6cf72b019e770ca91a2205c1dc1",
-    "branch": "master"
-=======
     "sha": "a04b97299478a1a86cfd4ae1ac7c4888a071edd8",
     "branch": "phetio-require-2"
   },
   "chipper": {
     "sha": "947bc315bee3763ee785315892601811a9708cfe",
     "branch": "phet-io-require-2"
->>>>>>> 33c51643
   },
   "dot": {
     "sha": "04efe0bcba227b3a0a75a734313fc0d92469aa8d",
     "branch": "master"
   },
   "joist": {
-<<<<<<< HEAD
-    "sha": "3931eb7696b29a1697219826728325b403ac72f6",
-    "branch": "master"
-=======
     "sha": "ad3b2559783ba35096be4a86eeff24d829670feb",
     "branch": "phet-io-require-2"
->>>>>>> 33c51643
   },
   "kite": {
     "sha": "dce9765e6fcb535970ef17c1a1bcb8db95599b08",
@@ -75,13 +57,8 @@
     "branch": "master"
   },
   "tandem": {
-<<<<<<< HEAD
-    "sha": "29f642332a94dbabc1802cdbee2dbb6481a7614f",
-    "branch": "master"
-=======
     "sha": "0e40c775bba846e5c9f5003d79c0a5d095671759",
     "branch": "phet-io-require-2"
->>>>>>> 33c51643
   },
   "twixt": {
     "sha": "53b31872ff34d68a49dd4d30ea934bdcd362556e",
